--- conflicted
+++ resolved
@@ -194,13 +194,8 @@
 	stallChan := make(chan struct{})
 	an := newAutoNAT(t, nil, allowPrivateAddrs, withDataRequestPolicy(
 		// stall all allowed requests
-<<<<<<< HEAD
 		func(_, _ ma.Multiaddr) bool {
-			<-doneChan
-=======
-		func(_, dialAddr ma.Multiaddr) bool {
 			<-stallChan
->>>>>>> dbf7e1b9
 			return true
 		}),
 		WithServerRateLimit(10, 10, 10, concurrentRequests),
